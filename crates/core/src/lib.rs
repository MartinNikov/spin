//! Spin core execution engine
//!
//! This crate provides low-level Wasm and WASI functionality required by Spin.
//! Most of this functionality consists of wrappers around [`wasmtime`] and
//! [`wasi_common`] that narrows the flexibility of `wasmtime` to the set of
//! features used by Spin (such as only supporting `wasmtime`'s async calling style).

#![deny(missing_docs)]

mod host_component;
mod io;
mod limits;
mod preview1;
mod store;

<<<<<<< HEAD
use std::{
    path::PathBuf,
    sync::{Arc, Mutex},
    time::Duration,
};
=======
use std::{sync::Arc, time::Duration};
>>>>>>> 16dd1339

use anyhow::Result;
use crossbeam_channel::Sender;
use tracing::instrument;
use wasmtime_wasi::preview2::Table;

use self::host_component::{HostComponents, HostComponentsBuilder};

pub use async_trait::async_trait;
pub use wasmtime::{
    self,
    component::{Component, Instance},
    Instance as ModuleInstance, Module, Trap,
};
pub use wasmtime_wasi::preview2::I32Exit;

pub use host_component::{
    AnyHostComponentDataHandle, HostComponent, HostComponentDataHandle, HostComponentsData,
};
pub use io::OutputBuffer;
pub use store::{Store, StoreBuilder, Wasi, WasiVersion};

/// The default [`EngineBuilder::epoch_tick_interval`].
pub const DEFAULT_EPOCH_TICK_INTERVAL: Duration = Duration::from_millis(10);

/// The default number of memories an instance can have when using the pooling instance allocator.
pub const DEFAULT_INSTANCE_MEMORIES: u32 = 1;

const MB: u64 = 1 << 20;
const WASM_PAGE_SIZE: u64 = 64 * 1024;

/// The default maximum size of an instance's memories, in 64kb WebAssembly pages.
pub const DEFAULT_INSTANCE_MEMORY_PAGES: u64 = 128 * MB / WASM_PAGE_SIZE;

/// The default number of tables an instance can have when using the pooling instance allocator.
pub const DEFAULT_INSTANCE_TABLES: u32 = 1;

/// The default number of elements an instance's tables can contain when using the pooling instance allocator.
pub const DEFAULT_INSTANCE_TABLE_ELEMENTS: u32 = 100_000;

/// Global configuration for `EngineBuilder`.
///
/// This is currently only used for advanced (undocumented) use cases.
pub struct Config {
    inner: wasmtime::Config,
}

impl Config {
    /// Borrow the inner wasmtime::Config mutably.
    /// WARNING: This is inherently unstable and may break at any time!
    #[doc(hidden)]
    pub fn wasmtime_config(&mut self) -> &mut wasmtime::Config {
        &mut self.inner
    }

    /// Enable the Wasmtime compilation cache. If `path` is given it will override
    /// the system default path.
    ///
    /// For more information, see the [Wasmtime cache config documentation][docs].
    ///
    /// [docs]: https://docs.wasmtime.dev/cli-cache.html
    pub fn configure_cache(&mut self, config_path: &Option<PathBuf>) -> Result<()> {
        match config_path {
            Some(p) => self.inner.cache_config_load(p)?,
            None => self.inner.cache_config_load_default()?,
        };

        Ok(())
    }

    /// Enable or update parameters for the pooling instance allocator.
    #[cfg(not(target_os = "windows"))]
    pub fn enable_pooling(
        &mut self,
        max_memories: u32,
        max_memory_pages: u64,
        max_tables: u32,
        max_table_entries: u32,
    ) -> &mut Self {
        use wasmtime::{InstanceAllocationStrategy, PoolingAllocationConfig};

        let mut pooling_config = PoolingAllocationConfig::default();
        pooling_config
            .instance_memories(max_memories)
            .instance_memory_pages(max_memory_pages)
            .instance_tables(max_tables)
            // Some wasm modules tend to have very large tables, in particular in non-optimized builds.
            .instance_table_elements(max_table_entries);

        self.inner
            .allocation_strategy(InstanceAllocationStrategy::Pooling(pooling_config));

        self
    }

    /// Disable the pooling instance allocator.
    #[cfg(not(target_os = "windows"))]
    pub fn disable_pooling(&mut self) -> &mut Self {
        self.inner
            .allocation_strategy(wasmtime::InstanceAllocationStrategy::OnDemand);
        self
    }
}

impl Default for Config {
    fn default() -> Self {
        let mut inner = wasmtime::Config::new();
        inner.async_support(true);
        inner.epoch_interruption(true);
<<<<<<< HEAD

=======
        inner.wasm_component_model(true);
>>>>>>> 16dd1339
        Self { inner }
    }
}

/// Host state data associated with individual [Store]s and [Instance]s.
pub struct Data<T> {
    inner: T,
    wasi: Wasi,
    host_components_data: HostComponentsData,
    store_limits: limits::StoreLimitsAsync,
    table: Table,
}

impl<T> Data<T> {
    /// Get the amount of memory in bytes consumed by instances in the store
    pub fn memory_consumed(&self) -> u64 {
        self.store_limits.memory_consumed()
    }
}

impl<T> AsRef<T> for Data<T> {
    fn as_ref(&self) -> &T {
        &self.inner
    }
}

impl<T> AsMut<T> for Data<T> {
    fn as_mut(&mut self) -> &mut T {
        &mut self.inner
    }
}

impl<T: Send> wasmtime_wasi::preview2::WasiView for Data<T> {
    fn table(&self) -> &wasmtime_wasi::preview2::Table {
        &self.table
    }

    fn table_mut(&mut self) -> &mut wasmtime_wasi::preview2::Table {
        &mut self.table
    }

    fn ctx(&self) -> &wasmtime_wasi::preview2::WasiCtx {
        match &self.wasi {
            Wasi::Preview1(_) => panic!("using WASI Preview 1 functions with Preview 2 store"),
            Wasi::Preview2(ctx) => ctx,
        }
    }

    fn ctx_mut(&mut self) -> &mut wasmtime_wasi::preview2::WasiCtx {
        match &mut self.wasi {
            Wasi::Preview1(_) => panic!("using WASI Preview 1 functions with Preview 2 store"),
            Wasi::Preview2(ctx) => ctx,
        }
    }
}

/// An alias for [`wasmtime::Linker`] specialized to [`Data`].
pub type ModuleLinker<T> = wasmtime::Linker<Data<T>>;

/// An alias for [`wasmtime::component::Linker`] specialized to [`Data`].
pub type Linker<T> = wasmtime::component::Linker<Data<T>>;

/// A builder interface for configuring a new [`Engine`].
///
/// A new [`EngineBuilder`] can be obtained with [`Engine::builder`].
pub struct EngineBuilder<T> {
    engine: wasmtime::Engine,
    linker: Linker<T>,
    module_linker: ModuleLinker<T>,
    host_components_builder: HostComponentsBuilder,
    epoch_tick_interval: Duration,
    epoch_ticker_thread: bool,
}

impl<T: Send + Sync> EngineBuilder<T> {
    fn new(config: &Config) -> Result<Self> {
        let engine = wasmtime::Engine::new(&config.inner)?;

        let mut linker: Linker<T> = Linker::new(&engine);
        wasmtime_wasi::preview2::wasi::command::add_to_linker(&mut linker)?;

        let mut module_linker = ModuleLinker::new(&engine);
        wasmtime_wasi::tokio::add_to_linker(&mut module_linker, |data| match &mut data.wasi {
            Wasi::Preview1(ctx) => ctx,
            Wasi::Preview2(_) => panic!("using WASI Preview 2 functions with Preview 1 store"),
        })?;

        Ok(Self {
            engine,
            linker,
            module_linker,
            host_components_builder: HostComponents::builder(),
            epoch_tick_interval: DEFAULT_EPOCH_TICK_INTERVAL,
            epoch_ticker_thread: true,
        })
    }

    /// Adds definition(s) to the built [`Engine`].
    ///
    /// This method's signature is meant to be used with
    /// [`wasmtime::component::bindgen`]'s generated `add_to_linker` functions, e.g.:
    ///
    /// ```ignore
    /// use spin_core::my_interface;
    /// // ...
    /// let mut builder: EngineBuilder<my_interface::MyInterfaceData> = Engine::builder();
    /// builder.link_import(my_interface::add_to_linker)?;
    /// ```
    pub fn link_import(
        &mut self,
        f: impl FnOnce(&mut Linker<T>, fn(&mut Data<T>) -> &mut T) -> Result<()>,
    ) -> Result<()> {
        f(&mut self.linker, Data::as_mut)
    }

    /// Adds a [`HostComponent`] to the built [`Engine`].
    ///
    /// Returns a [`HostComponentDataHandle`] which can be passed to
    /// [`HostComponentsData`] to access or set associated
    /// [`HostComponent::Data`] for an instance.
    pub fn add_host_component<HC: HostComponent + Send + Sync + 'static>(
        &mut self,
        host_component: HC,
    ) -> Result<HostComponentDataHandle<HC>> {
        self.host_components_builder
            .add_host_component(&mut self.linker, host_component)
    }

    /// Sets the epoch tick internal for the built [`Engine`].
    ///
    /// This is used by [`Store::set_deadline`] to calculate the number of
    /// "ticks" for epoch interruption, and by the default epoch ticker thread.
    /// The default is [`DEFAULT_EPOCH_TICK_INTERVAL`].
    ///
    /// See [`EngineBuilder::epoch_ticker_thread`] and
    /// [`wasmtime::Config::epoch_interruption`](https://docs.rs/wasmtime/latest/wasmtime/struct.Config.html#method.epoch_interruption).
    pub fn epoch_tick_interval(&mut self, interval: Duration) {
        self.epoch_tick_interval = interval;
    }

    /// Configures whether the epoch ticker thread will be spawned when this
    /// [`Engine`] is built.
    ///
    /// Enabled by default; if disabled, the user must arrange to call
    /// `engine.as_ref().increment_epoch()` every `epoch_tick_interval` or
    /// interrupt-based features like `Store::set_deadline` will not work.
    pub fn epoch_ticker_thread(&mut self, enable: bool) {
        self.epoch_ticker_thread = enable;
    }

    fn maybe_spawn_epoch_ticker(&self) -> Option<Sender<()>> {
        if !self.epoch_ticker_thread {
            return None;
        }
        let engine = self.engine.clone();
        let interval = self.epoch_tick_interval;
        let (send, recv) = crossbeam_channel::bounded(0);
        std::thread::spawn(move || loop {
            match recv.recv_timeout(interval) {
                Err(crossbeam_channel::RecvTimeoutError::Timeout) => (),
                Err(crossbeam_channel::RecvTimeoutError::Disconnected) => break,
                res => panic!("unexpected epoch_ticker_signal: {res:?}"),
            }
            engine.increment_epoch();
        });
        Some(send)
    }

    /// Builds an [`Engine`] from this builder.
    pub fn build(self) -> Engine<T> {
        let epoch_ticker_signal = self.maybe_spawn_epoch_ticker();

        let host_components = self.host_components_builder.build();

        Engine {
            inner: self.engine,
            linker: self.linker,
            module_linker: self.module_linker,
            host_components,
            epoch_tick_interval: self.epoch_tick_interval,
            _epoch_ticker_signal: epoch_ticker_signal,
        }
    }
}

/// An `Engine` is a global context for the initialization and execution of
/// Spin components.
pub struct Engine<T> {
    inner: wasmtime::Engine,
    linker: Linker<T>,
    module_linker: ModuleLinker<T>,
    host_components: HostComponents,
    epoch_tick_interval: Duration,
    // Matching receiver closes on drop
    _epoch_ticker_signal: Option<Sender<()>>,
}

impl<T: Send + Sync> Engine<T> {
    /// Creates a new [`EngineBuilder`] with the given [`Config`].
    pub fn builder(config: &Config) -> Result<EngineBuilder<T>> {
        EngineBuilder::new(config)
    }

    /// Creates a new [`StoreBuilder`].
    pub fn store_builder(&self, wasi_version: WasiVersion) -> StoreBuilder {
        StoreBuilder::new(
            self.inner.clone(),
            self.epoch_tick_interval,
            &self.host_components,
            wasi_version,
        )
    }

    /// Creates a new [`InstancePre`] for the given [`Component`].
    #[instrument(skip_all)]
    pub fn instantiate_pre(&self, component: &Component) -> Result<InstancePre<T>> {
        let inner = Arc::new(self.linker.instantiate_pre(component)?);
        Ok(InstancePre { inner })
    }

    /// Creates a new [`ModuleInstancePre`] for the given [`Module`].
    #[instrument(skip_all)]
    pub fn module_instantiate_pre(&self, module: &Module) -> Result<ModuleInstancePre<T>> {
        let inner = Arc::new(self.module_linker.instantiate_pre(module)?);
        Ok(ModuleInstancePre { inner })
    }

    /// Find the [`HostComponentDataHandle`] for a [`HostComponent`] if configured for this engine.
    pub fn find_host_component_handle<HC: HostComponent>(
        &self,
    ) -> Option<HostComponentDataHandle<HC>> {
        self.host_components.find_handle()
    }
}

impl<T> AsRef<wasmtime::Engine> for Engine<T> {
    fn as_ref(&self) -> &wasmtime::Engine {
        &self.inner
    }
}

/// A pre-initialized instance that is ready to be instantiated.
///
/// See [`wasmtime::component::InstancePre`] for more information.
pub struct InstancePre<T> {
    inner: Arc<wasmtime::component::InstancePre<Data<T>>>,
}

impl<T: Send + Sync> InstancePre<T> {
    /// Instantiates this instance with the given [`Store`].
    #[instrument(skip_all)]
    pub async fn instantiate_async(&self, store: &mut Store<T>) -> Result<Instance> {
        self.inner.instantiate_async(store).await
    }
}

impl<T> Clone for InstancePre<T> {
    fn clone(&self) -> Self {
        Self {
            inner: self.inner.clone(),
        }
    }
}

impl<T> AsRef<wasmtime::component::InstancePre<Data<T>>> for InstancePre<T> {
    fn as_ref(&self) -> &wasmtime::component::InstancePre<Data<T>> {
        &self.inner
    }
}

/// A pre-initialized module instance that is ready to be instantiated.
///
/// See [`wasmtime::InstancePre`] for more information.
pub struct ModuleInstancePre<T> {
    inner: Arc<wasmtime::InstancePre<Data<T>>>,
}

impl<T: Send + Sync> ModuleInstancePre<T> {
    /// Instantiates this instance with the given [`Store`].
    #[instrument(skip_all)]
    pub async fn instantiate_async(&self, store: &mut Store<T>) -> Result<ModuleInstance> {
        self.inner.instantiate_async(store).await
    }
}

impl<T> Clone for ModuleInstancePre<T> {
    fn clone(&self) -> Self {
        Self {
            inner: self.inner.clone(),
        }
    }
}

impl<T> AsRef<wasmtime::InstancePre<Data<T>>> for ModuleInstancePre<T> {
    fn as_ref(&self) -> &wasmtime::InstancePre<Data<T>> {
        &self.inner
    }
}<|MERGE_RESOLUTION|>--- conflicted
+++ resolved
@@ -13,15 +13,7 @@
 mod preview1;
 mod store;
 
-<<<<<<< HEAD
-use std::{
-    path::PathBuf,
-    sync::{Arc, Mutex},
-    time::Duration,
-};
-=======
-use std::{sync::Arc, time::Duration};
->>>>>>> 16dd1339
+use std::{path::PathBuf, sync::Arc, time::Duration};
 
 use anyhow::Result;
 use crossbeam_channel::Sender;
@@ -131,11 +123,7 @@
         let mut inner = wasmtime::Config::new();
         inner.async_support(true);
         inner.epoch_interruption(true);
-<<<<<<< HEAD
-
-=======
         inner.wasm_component_model(true);
->>>>>>> 16dd1339
         Self { inner }
     }
 }
